import { BaseService } from './BaseService';
import {
  ActivityFeedItem,
  ActivityFeedParams,
  ActivityFeedResponse,
  ActivityType,
  GroupedContactActivityInfo,
} from '../types/activity';
import { ContactChanges } from '../types/contact';

// 24 hours in milliseconds - the window for grouping contact edits
const GROUPING_WINDOW_MS = 24 * 60 * 60 * 1000;

/**
 * Service for aggregating activity feed data from various sources
 */
export class ActivityService extends BaseService {
  /**
   * Get the list of contact IDs that a user has hidden from their feed
   */
  private static async getHiddenContactIds(userId: string): Promise<string[]> {
    const hiddenContacts = await this.prisma.hiddenFeedContact.findMany({
      where: { userId },
      select: { contactId: true },
    });
    return hiddenContacts.map(hc => hc.contactId);
  }

  /**
   * Check if a specific contact is hidden from the user's activity feed
   */
  static async isContactHiddenFromFeed(
    userId: string,
    contactId: string
  ): Promise<boolean> {
    const hiddenContact = await this.prisma.hiddenFeedContact.findUnique({
      where: { userId_contactId: { userId, contactId } },
    });
    return hiddenContact !== null;
  }

  /**
   * Hide a contact from the user's activity feed
   */
  static async hideContactFromFeed(
    userId: string,
    contactId: string
  ): Promise<{ contactName: string }> {
    // Verify contact belongs to user
    const contact = await this.prisma.contact.findFirst({
      where: { id: contactId, userId, isDeleted: false },
      select: { firstName: true, lastName: true },
    });

    if (!contact) {
      throw new Error('Contact not found');
    }

    await this.prisma.hiddenFeedContact.upsert({
      where: { userId_contactId: { userId, contactId } },
      create: { userId, contactId },
      update: {},
    });

    return { contactName: `${contact.firstName} ${contact.lastName}` };
  }

  /**
   * Unhide a contact from the user's activity feed
   */
  static async unhideContactFromFeed(
    userId: string,
    contactId: string
  ): Promise<void> {
    await this.prisma.hiddenFeedContact.deleteMany({
      where: { userId, contactId },
    });
  }

  /**
   * Get recent activity for a user
   * Aggregates contact edits and task activities into a unified feed
   */
  static async getRecentActivity(
    userId: string,
    params: ActivityFeedParams = {}
  ): Promise<ActivityFeedResponse> {
    const { limit = 20, offset = 0 } = params;
    
<<<<<<< HEAD
    // Get hidden contact IDs to filter them out
    const hiddenContactIds = await this.getHiddenContactIds(userId);
    
    // Fetch more than needed to account for merging and sorting
    const fetchLimit = limit + 10;
=======
    // Fetch more than needed to account for merging, grouping, and sorting
    const fetchLimit = (limit + 10) * 2;
>>>>>>> 6b77f817
    
    // Fetch contact versions (edits only - version > 1), excluding hidden contacts
    const contactVersions = await this.getContactVersionActivities(userId, fetchLimit, hiddenContactIds);
    
    // Fetch task activities
    const taskActivities = await this.getTaskActivities(userId, fetchLimit);
    
    // Merge and sort by timestamp (most recent first)
    const allActivities = [...contactVersions, ...taskActivities]
      .sort((a, b) => new Date(b.timestamp).getTime() - new Date(a.timestamp).getTime());
    
    // Group adjacent contact edits for the same contact within 24h window
    const groupedActivities = this.groupAdjacentContactEdits(allActivities);
    
    // Apply pagination
    const paginatedActivities = groupedActivities.slice(offset, offset + limit);
    const hasMore = groupedActivities.length > offset + limit;
    
    return {
      activities: paginatedActivities,
      hasMore,
    };
  }

  /**
   * Group adjacent contact_edited activities for the same contact within 24h window
   * Adjacent means consecutive in the sorted list (no other activity types in between)
   */
  private static groupAdjacentContactEdits(activities: ActivityFeedItem[]): ActivityFeedItem[] {
    if (activities.length === 0) return [];

    const result: ActivityFeedItem[] = [];
    let currentGroup: ActivityFeedItem[] = [];
    let currentContactId: string | null = null;
    let groupStartTimestamp: Date | null = null;

    for (const activity of activities) {
      // Check if this is a contact_edited activity
      if (activity.type === 'contact_edited' && activity.contact) {
        const activityTimestamp = new Date(activity.timestamp);
        
        // Check if we can add to existing group
        const canAddToGroup = currentContactId === activity.contact.id &&
          groupStartTimestamp !== null &&
          (groupStartTimestamp.getTime() - activityTimestamp.getTime()) <= GROUPING_WINDOW_MS;

        if (canAddToGroup) {
          // Add to existing group
          currentGroup.push(activity);
        } else {
          // Flush current group if exists
          if (currentGroup.length > 0) {
            result.push(this.createGroupedOrSingleItem(currentGroup));
          }
          // Start new group
          currentGroup = [activity];
          currentContactId = activity.contact.id;
          groupStartTimestamp = activityTimestamp;
        }
      } else {
        // Not a contact_edited activity - flush current group and add this item
        if (currentGroup.length > 0) {
          result.push(this.createGroupedOrSingleItem(currentGroup));
          currentGroup = [];
          currentContactId = null;
          groupStartTimestamp = null;
        }
        result.push(activity);
      }
    }

    // Flush any remaining group
    if (currentGroup.length > 0) {
      result.push(this.createGroupedOrSingleItem(currentGroup));
    }

    return result;
  }

  /**
   * Create a grouped activity item if multiple activities, or return single item
   */
  private static createGroupedOrSingleItem(activities: ActivityFeedItem[]): ActivityFeedItem {
    if (activities.length === 1) {
      return activities[0];
    }

    // Multiple activities - create a grouped item
    const firstActivity = activities[0];
    const lastActivity = activities[activities.length - 1];
    const contactId = firstActivity.contact!.id;
    const contactName = firstActivity.contact!.name;

    const groupedContact: GroupedContactActivityInfo = {
      id: contactId,
      name: contactName,
      editCount: activities.length,
      activities: activities,
      latestTimestamp: firstActivity.timestamp,
      earliestTimestamp: lastActivity.timestamp,
    };

    return {
      id: `contact-edit-group-${contactId}-${firstActivity.timestamp}`,
      type: 'contact_edited_group',
      timestamp: firstActivity.timestamp,
      groupedContact,
    };
  }

  /**
   * Get contact version activities (edits)
   */
  private static async getContactVersionActivities(
    userId: string,
    limit: number,
    hiddenContactIds: string[] = []
  ): Promise<ActivityFeedItem[]> {
    // Get contact versions where version > 1 (edits, not initial creation)
    // Join with contacts to get the contact name and verify ownership
    // Exclude hidden contacts from the feed
    const contactVersions = await this.prisma.contactVersion.findMany({
      where: {
        version: { gt: 1 }, // Only edits, not initial creation
        contact: {
          userId,
          isDeleted: false,
          ...(hiddenContactIds.length > 0 && { id: { notIn: hiddenContactIds } }),
        },
      },
      include: {
        contact: {
          select: {
            id: true,
            firstName: true,
            lastName: true,
          },
        },
      },
      orderBy: {
        createdAt: 'desc',
      },
      take: limit,
    });

    return contactVersions.map((cv) => ({
      id: `contact-edit-${cv.id}`,
      type: 'contact_edited' as ActivityType,
      timestamp: cv.createdAt.toISOString(),
      contact: {
        id: cv.contact.id,
        name: `${cv.contact.firstName} ${cv.contact.lastName}`,
        changes: cv.changes as ContactChanges,
        version: cv.version,
      },
    }));
  }

  /**
   * Get task activities (created, completed, updated)
   */
  private static async getTaskActivities(
    userId: string,
    limit: number
  ): Promise<ActivityFeedItem[]> {
    const activities: ActivityFeedItem[] = [];

    // Get recently created tasks
    const recentTasks = await this.prisma.task.findMany({
      where: {
        userId,
      },
      orderBy: {
        createdAt: 'desc',
      },
      take: limit,
    });

    // Add task creation activities
    for (const task of recentTasks) {
      activities.push({
        id: `task-created-${task.id}`,
        type: 'task_created',
        timestamp: task.createdAt.toISOString(),
        task: {
          id: task.id,
          title: task.title,
          category: task.category,
          status: task.status,
          dueDate: task.dueDate.toISOString(),
        },
      });
    }

    // Get recently completed tasks
    const completedTasks = await this.prisma.task.findMany({
      where: {
        userId,
        status: 'complete',
        completedAt: { not: null },
      },
      orderBy: {
        completedAt: 'desc',
      },
      take: limit,
    });

    // Add task completion activities
    for (const task of completedTasks) {
      if (task.completedAt) {
        activities.push({
          id: `task-completed-${task.id}`,
          type: 'task_completed',
          timestamp: task.completedAt.toISOString(),
          task: {
            id: task.id,
            title: task.title,
            category: task.category,
            status: task.status,
            previousStatus: 'incomplete',
            dueDate: task.dueDate.toISOString(),
          },
        });
      }
    }

    return activities;
  }
}<|MERGE_RESOLUTION|>--- conflicted
+++ resolved
@@ -87,16 +87,11 @@
   ): Promise<ActivityFeedResponse> {
     const { limit = 20, offset = 0 } = params;
     
-<<<<<<< HEAD
     // Get hidden contact IDs to filter them out
     const hiddenContactIds = await this.getHiddenContactIds(userId);
     
-    // Fetch more than needed to account for merging and sorting
-    const fetchLimit = limit + 10;
-=======
     // Fetch more than needed to account for merging, grouping, and sorting
     const fetchLimit = (limit + 10) * 2;
->>>>>>> 6b77f817
     
     // Fetch contact versions (edits only - version > 1), excluding hidden contacts
     const contactVersions = await this.getContactVersionActivities(userId, fetchLimit, hiddenContactIds);
