--- conflicted
+++ resolved
@@ -2,24 +2,18 @@
 import { Link } from 'react-router-dom';
 import { ActivityFeedItem as ActivityFeedItemType } from '../../types/activity';
 import { ContactChanges } from '../../types/contact';
-<<<<<<< HEAD
 import { IconButton } from '../ui/Button';
 import { EyeOffIcon } from '../ui/icons';
-=======
 import { formatRelativeTime } from '../../utils/dateUtils';
 import { GroupedActivityFeedItem } from './GroupedActivityFeedItem';
->>>>>>> 6b77f817
 import styles from './ActivityFeedItem.module.css';
 
 interface ActivityFeedItemProps {
   activity: ActivityFeedItemType;
-<<<<<<< HEAD
   /** Callback when user wants to hide a contact from the feed */
   onHideContact?: (contactId: string, contactName: string) => void;
-=======
   /** When true, renders in a more compact style for nested display within groups */
   isNested?: boolean;
->>>>>>> 6b77f817
 }
 
 /**
@@ -105,8 +99,7 @@
   return `updated ${getFieldLabel(changedFields[0])} and ${changedFields.length - 1} other fields`;
 };
 
-<<<<<<< HEAD
-export const ActivityFeedItem: React.FC<ActivityFeedItemProps> = ({ activity, onHideContact }) => {
+export const ActivityFeedItem: React.FC<ActivityFeedItemProps> = ({ activity, onHideContact, isNested = false }) => {
   const [isExpanded, setIsExpanded] = useState(false);
 
   const handleHideContact = (e: React.MouseEvent) => {
@@ -116,15 +109,11 @@
       onHideContact(activity.contact.id, activity.contact.name);
     }
   };
-=======
-export const ActivityFeedItem: React.FC<ActivityFeedItemProps> = ({ activity, isNested = false }) => {
-  const [isExpanded, setIsExpanded] = useState(false);
 
   // Handle grouped contact edits
   if (activity.type === 'contact_edited_group' && activity.groupedContact) {
-    return <GroupedActivityFeedItem groupedContact={activity.groupedContact} />;
-  }
->>>>>>> 6b77f817
+    return <GroupedActivityFeedItem groupedContact={activity.groupedContact} onHideContact={onHideContact} />;
+  }
 
   const renderContactActivity = () => {
     if (!activity.contact) return null;
@@ -157,7 +146,7 @@
             </span>
             <span className={styles.activityTime}>{formatRelativeTime(activity.timestamp)}</span>
           </div>
-          {onHideContact && (
+          {onHideContact && !isNested && (
             <IconButton
               icon={<EyeOffIcon size={14} />}
               aria-label={`Hide ${contact.name} from feed`}
